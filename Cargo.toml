[package]
name = "cawg-identity-core"
version = "0.1.0"
edition = "2021"

[dependencies]
<<<<<<< HEAD
async-trait = "0.1.78"
# c2pa = "0.31.0"
# ^^ TO DO: Restore this when external manifest branch is finalized.
=======
ciborium = "0.2.2"
>>>>>>> 46196324
hex-literal = "0.4.1"
jumbf = "0.4.0"
serde = { version = "1.0.197", features = ["derive"] }
serde_bytes = "0.11.14"

[dependencies.c2pa]
git = "https://github.com/contentauth/c2pa-rs.git"
branch = "external_manifest"
features = ["file_io", "openssl_sign"]
# ^^ TO DO: Remove this once external_manifest branch is finalized and merged.

[dev-dependencies]
actix = "0.13.3"
# c2pa = { version = "0.31.0", features = ["file_io", "openssl_sign"] }
# ^^ TO DO: Restore this when external manifest branch is finalized.
serde = { version = "1.0.197", features = ["derive"] }
serde_bytes = "0.11.14"
tempfile = "3.1.0"<|MERGE_RESOLUTION|>--- conflicted
+++ resolved
@@ -4,13 +4,10 @@
 edition = "2021"
 
 [dependencies]
-<<<<<<< HEAD
 async-trait = "0.1.78"
 # c2pa = "0.31.0"
 # ^^ TO DO: Restore this when external manifest branch is finalized.
-=======
 ciborium = "0.2.2"
->>>>>>> 46196324
 hex-literal = "0.4.1"
 jumbf = "0.4.0"
 serde = { version = "1.0.197", features = ["derive"] }
