--- conflicted
+++ resolved
@@ -22,12 +22,8 @@
 pub mod c2pa;
 mod debug_byte_slice;
 
-<<<<<<< HEAD
-pub mod builder;
-=======
 mod tbs;
 pub use tbs::Tbs;
->>>>>>> e48d9d7b
 
 #[cfg(test)]
 mod tests;