--- conflicted
+++ resolved
@@ -20,11 +20,8 @@
 
 use super::*;
 
-<<<<<<< HEAD
 mod assertion_builder;
-=======
 mod fixtures;
->>>>>>> 1097d2bb
 
 #[test]
 fn it_works() {
